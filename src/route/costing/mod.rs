pub mod auto;
pub mod bicycle;
<<<<<<< HEAD
pub mod hov;
=======
pub mod bikeshare;
>>>>>>> 49b57667
pub mod motor;
pub mod motorcycle;
pub mod multimodal;
pub mod pedestrian;
pub mod truck;

use serde::Serialize;

#[derive(Serialize, Clone, Debug)]
#[serde(tag = "costing", content = "costing_options")]
#[allow(clippy::large_enum_variant)]
pub enum Costing {
    /// Standard costing for driving routes by car, motorcycle, truck, and so on.
    ///
    /// Obeys automobile driving rules, such as access and turn restrictions.
    /// This provides a short time path (though not guaranteed to be the shortest time) and
    /// uses intersection costing to minimize turns and maneuvers or road name changes.
    /// Routes also tend to favor highways and higher classification roads,
    /// such as motorways and trunks.
    #[serde(rename = "auto")]
    Auto(auto::AutoCostingOptions),

    /// Standard costing for travel by bicycle.
    ///
    /// Has a slight preference for using cycleways or roads with bicycle lanes.
    /// Bicycle routes follow regular roads when needed, but avoid roads without bicycle access.
    #[serde(rename = "bicycle")]
    Bicycle(bicycle::BicycleCostingOptions),

    /// Standard costing for bus routes.
    ///
    /// Bus costing inherits the [`Costing::Auto`] behaviors, but checks for bus access on the roads.
    #[serde(rename = "bus")]
    Bus(auto::AutoCostingOptions),
    /// A combination of pedestrian and bicycle.
    ///
    /// Use bike share station (indicated by [`amenity:bicycle_rental`](https://wiki.openstreetmap.org/wiki/Tag:amenity%3Dbicycle_rental)) to change the travel mode
    #[serde(rename = "bikeshare")]
    Bikeshare(bicycle::BicycleCostingOptions),
    /// Standard costing for trucks.
    ///
    /// Truck costing inherits the [`Costing::Auto`] behaviors, but checks for:
    /// - truck access,
    /// - width/height restrictions and
    /// - weight limits
    #[serde(rename = "truck")]
    Truck(truck::TruckCostingOptions),
    /// Standard costing for taxi routes.
    ///
    /// Taxi costing inherits the [`Costing::Auto`] behaviors, but checks and favors
    /// taxi lane access on roads.
    #[serde(rename = "taxi")]
    Taxi(auto::AutoCostingOptions),
    /// Standard costing for travel by motor scooter or moped.
    ///
    /// By default, this will avoid higher class roads unless the country overrides allows motor
    /// scooters on these roads. Motor scooter routes follow regular roads when needed,
    /// but avoid roads without motor_scooter, moped, or mofa access.
    #[serde(rename = "motor_scooter")]
    MotorScooter(motor::MotorCostingOptions),
    /// Standard costing for travel by motorcycle.
    ///
    /// This costing model provides options to tune the route to take roadways (road touring) vs.
    /// tracks and trails (adventure motorcycling).
    #[serde(rename = "motorcycle")]
    Motorcycle(motorcycle::MotorcycleCostingOptions),
    /// Combines different modalities.
    ///
    /// **Currently supports pedestrian and transit.**
    /// In the future, multimodal will support a combination of all of the above.
    #[serde(rename = "multimodal")]
    Multimodal(multimodal::MultimodalCostingOptions),
    /// Standard walking route that excludes roads without pedestrian access.
    ///
    /// In general, pedestrian routes are the shortest distance with the following exceptions:
    /// - walkways and footpaths are slightly favored and
    /// - steps or stairs and alleys are slightly avoided
    #[serde(rename = "pedestrian")]
    Pedestrian(pedestrian::PedestrianCostingOptions),
}

impl Default for Costing {
    fn default() -> Self {
        Self::Auto(Default::default())
    }
}<|MERGE_RESOLUTION|>--- conflicted
+++ resolved
@@ -1,10 +1,5 @@
 pub mod auto;
 pub mod bicycle;
-<<<<<<< HEAD
-pub mod hov;
-=======
-pub mod bikeshare;
->>>>>>> 49b57667
 pub mod motor;
 pub mod motorcycle;
 pub mod multimodal;
