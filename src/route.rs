use crate::costing;
pub use crate::shapes::ShapePoint;
use serde::{Deserialize, Serialize};

#[derive(Deserialize, Debug, Clone)]
pub(crate) struct Response {
    pub(crate) trip: Trip,
}

#[derive(Deserialize, Debug, Clone)]
pub struct Trip {
    /// Status code
    pub status: i32,
    /// Status message
    pub status_message: String,
    /// The via [`Manifest::units`] specified units of length are returned.
    ///
    /// Either [`super::Units::Metric`] or [`super::Units::Imperial`].
    pub units: super::Units,
    /// The language of the narration instructions.
    ///
    /// If the user specified a language via [`Manifest::language`] in the directions options and the specified language was supported.
    /// This returned value will be equal to the specified value.
    /// Otherwise, this value will be the default (`en-US`) language.
    pub language: String,
    /// Location information is returned in the same form as it is entered.
    ///
    /// Additional fields are added to indicate the side of the street.
    /// Output can be changed via  via [`Manifest::locations`].
    pub locations: Vec<Location>,
    /// This array may contain warning objects informing about deprecated request parameters, clamped values etc.
    pub warnings: Option<Vec<String>>,
    /// Name of your route request.
    ///
    /// If an id is specified via [`Manifest::id`], the naming will be sent thru to the response.
    pub id: Option<String>,
    /// List of [`Leg`]s constituting a [`Trip`]
    pub legs: Vec<Leg>,
    /// Basic information about the entire [`Trip`]
    pub summary: Summary,
}
#[cfg(feature = "gpx")]
impl From<Trip> for gpx::Gpx {
    fn from(trip: Trip) -> Self {
        let mut gpx = Self {
            version: gpx::GpxVersion::Gpx11,
            creator: Some("valhalla".to_string()),
            ..Default::default()
        };
        let track = gpx::Track {
            name: Some("route".to_string()),
            segments: trip.legs.iter().map(|leg| leg.into()).collect(),
            ..Default::default()
        };
        gpx.tracks.push(track);

        let ps = trip
            .legs
            .iter()
            .flat_map(|leg| {
                leg.maneuvers.iter().map(|m| {
                    let p = &leg.shape[m.begin_shape_index];

                    gpx::Waypoint::new(p.into())
                })
            })
            .collect();
        let route = gpx::Route {
            name: Some("route".to_string()),
            points: ps,
            ..Default::default()
        };
        gpx.routes.push(route);
        gpx
    }
}
#[derive(Deserialize, Debug, Clone)]
pub struct Summary {
    pub time: f64,
    pub length: f64,
    pub has_toll: bool,
    pub has_highway: bool,
    pub has_ferry: bool,
    pub min_lat: f64,
    pub min_lon: f64,
    pub max_lat: f64,
    pub max_lon: f64,
}

#[derive(Deserialize, Debug, Clone, Copy, PartialEq, Eq)]
pub enum TravelMode {
    #[serde(rename = "drive")]
    Drive,
    #[serde(rename = "pedestrian")]
    Pedestrian,
    #[serde(rename = "bicycle")]
    Bicycle,
    #[serde(rename = "transit")]
    Transit,
}

<<<<<<< HEAD
#[derive(Deserialize, Debug, Clone, Copy)]
#[serde(untagged)]
pub enum TravelType {
    Drive(DriveTravelType),
    Pedestrian(costing::pedestrian::PedestrianType),
    Bicycle(costing::bicycle::BicycleType),
    Transit(TransitTravelType),
}

#[derive(Deserialize, Debug, Clone, Copy)]
pub enum DriveTravelType {
    #[serde(rename = "car")]
    Car,
    #[serde(rename = "motorcycle")]
    Motorcycle,
    #[serde(rename = "truck")]
    Truck,
    #[serde(rename = "motor_scooter")]
    MotorScooter,
=======
#[derive(Deserialize, Debug, Clone, Copy, PartialEq, Eq)]
pub enum CarTravelType {
    #[serde(rename = "car")]
    Car,
}

#[derive(Deserialize, Debug, Clone, Copy)]
pub enum PedestrianTravelType {
    #[serde(rename = "foot")]
    Foot,
}

#[derive(Deserialize, Debug, Clone, Copy, PartialEq, Eq)]
pub enum BicycleTravelType {
    #[serde(rename = "road")]
    Road,
>>>>>>> 37d9671e
}

#[derive(Deserialize, Debug, Clone, Copy, PartialEq, Eq)]
pub enum TransitTravelType {
    #[serde(rename = "tram")]
    Tram,
    #[serde(rename = "metro")]
    Metro,
    #[serde(rename = "rail")]
    Rail,
    #[serde(rename = "bus")]
    Bus,
    #[serde(rename = "ferry")]
    Ferry,
    #[serde(rename = "cable_car")]
    CableCar,
    #[serde(rename = "gondola")]
    Gondola,
    #[serde(rename = "funicular")]
    Funicular,
}

#[derive(Deserialize, Debug, Clone, Copy, PartialEq, Eq)]
pub enum BssManeuverType {
    #[serde(rename = "NoneAction")]
    NoneAction,
    #[serde(rename = "RentBikeAtBikeShare")]
    RentBikeAtBikeShare,
    #[serde(rename = "ReturnBikeAtBikeShare")]
    ReturnBikeAtBikeShare,
}

#[derive(Deserialize, Debug, Clone)]
pub struct Leg {
    pub summary: Summary,

    pub maneuvers: Vec<Maneuver>,

    #[serde(deserialize_with = "crate::shapes::deserialize_shape")]
    pub shape: Vec<ShapePoint>,
}

#[cfg(feature = "gpx")]
impl From<&Leg> for gpx::TrackSegment {
    fn from(leg: &Leg) -> Self {
        Self {
            points: leg.shape[leg.maneuvers[0].begin_shape_index
                ..leg.maneuvers[leg.maneuvers.len() - 1].end_shape_index]
                .iter()
                .map(|location| gpx::Waypoint::new(location.into()))
                .collect(),
        }
    }
}

#[derive(serde_repr::Deserialize_repr, Debug, Clone, Copy, PartialEq, Eq)]
#[repr(i8)]
pub enum ManeuverType {
    None = 0,
    Start,
    StartRight,
    StartLeft,
    Destination,
    DestinationRight,
    DestinationLeft,
    Becomes,
    Continue,
    SlightRight,
    Right,
    SharpRight,
    UturnRight,
    UturnLeft,
    SharpLeft,
    Left,
    SlightLeft,
    RampStraight,
    RampRight,
    RampLeft,
    ExitRight,
    ExitLeft,
    StayStraight,
    StayRight,
    StayLeft,
    Merge,
    RoundaboutEnter,
    RoundaboutExit,
    FerryEnter,
    FerryExit,
    Transit,
    TransitTransfer,
    TransitRemainOn,
    TransitConnectionStart,
    TransitConnectionTransfer,
    TransitConnectionDestination,
    PostTransitConnectionDestination,
    MergeRight,
    MergeLeft,
    ElevatorEnter,
    StepsEnter,
    EscalatorEnter,
    BuildingEnter,
    BuildingExit,
}

#[derive(Deserialize, Default, Clone, Debug)]
#[serde(default)]
pub struct Sign {
    /// list of exit number elements.
    ///
    /// If an exit number element exists, it is typically just one value
    ///
    /// Example: `91B`
    pub exit_number_elements: Vec<ManeuverSignElement>,
    /// Exit branch elements.
    ///
    /// The exit branch element text is the subsequent road name or route number after the sign
    ///
    /// Example: `I 95 North`
    pub exit_branch_elements: Vec<ManeuverSignElement>,
    /// Exit toward elements.
    ///
    /// The exit toward element text is the location where the road ahead goes.
    /// The location is typically a control city, but may also be a future road name or route number.
    ///
    /// Example: `New York`
    pub exit_toward_elements: Vec<ManeuverSignElement>,
    /// Exit name elements.
    ///
    /// The exit name element is the interchange identifier.
    /// Typically not used in the US.
    ///
    /// Example: `Gettysburg Pike`
    pub exit_name_elements: Vec<ManeuverSignElement>,
}

#[derive(Deserialize, Clone, Debug)]
pub struct ManeuverSignElement {
    /// Interchange sign text.
    ///
    /// Examples:
    /// - exit number: `91B`
    /// - exit branch: `I 95 North`
    /// - exit toward: `New York`
    /// - exit name: `Gettysburg Pike`
    pub text: String,
    /// The frequency of this sign element within a set a consecutive signs
    pub consecutive_count: Option<usize>,
}

#[derive(Deserialize, Clone, Debug)]
pub struct Maneuver {
    /// Type of maneuver
    #[serde(rename = "type")]
    pub type_: ManeuverType,
    /// Written maneuver instruction, describing the maneuver.
    ///
    /// Example: "Turn right onto Main Street".
    pub instruction: String,

    /// Text suitable for use as a verbal alert in a navigation application.
    ///
    /// The transition alert instruction will prepare the user for the forthcoming transition.
    ///
    /// Example: "Turn right onto North Prince Street"
    pub verbal_transition_alert_instruction: Option<String>,

    /// Text suitable for use as a verbal message immediately prior to the maneuver transition.
    ///
    /// Example: "Turn right onto North Prince Street, U.S. 2 22"
    pub verbal_pre_transition_instruction: Option<String>,
    /// Text suitable for use as a verbal message immediately after the maneuver transition.
    ///
    /// Example: "Continue on U.S. 2 22 for 3.9 miles"
    pub verbal_post_transition_instruction: Option<String>,

    /// List of street names that are consistent along the entire nonobvious maneuver
    pub street_names: Option<Vec<String>>,

    /// When present, these are the street names at the beginning (transition point) of the
    /// nonobvious maneuver (if they are different than the names that are consistent along the
    /// entire nonobvious maneuver).
    pub begin_street_names: Option<Vec<String>>,
    /// Estimated time along the maneuver in seconds.
    pub time: f64,
    /// Maneuver length in the [`super::Units`] specified via [`Manifest::units`]
    pub length: f64,
    /// Index into the list of shape points for the start of the maneuver.
    pub begin_shape_index: usize,
    /// Index into the list of shape points for the end of the maneuver.
    pub end_shape_index: usize,
    /// `true` if a toll booth is encountered on this maneuver.
    pub toll: Option<bool>,
    /// `true` if a highway is encountered on this maneuver.
    pub highway: Option<bool>,
    /// `true` if the maneuver is unpaved or rough pavement, or has any portions that have rough
    /// pavement.
    pub rough: Option<bool>,
    /// `true` if a gate is encountered on this maneuver.
    pub gate: Option<bool>,
    /// `true` if a ferry is encountered on this maneuver.
    pub ferry: Option<bool>,
    /// Contains the interchange guide information at a road junction associated with this
    /// maneuver.
    ///
    /// See [`Sign`] for details.
    pub sign: Option<Sign>,
    /// The spoke to exit roundabout after entering.
    pub roundabout_exit_count: Option<i64>,
    /// Written depart time instruction.
    ///
    /// Typically used with a transit maneuver, such as "Depart: 8:04 AM from 8 St - NYU".
    pub depart_instruction: Option<String>,
    /// Text suitable for use as a verbal depart time instruction.
    ///
    /// Typically used with a transit maneuver, such as "Depart at 8:04 AM from 8 St - NYU".
    pub verbal_depart_instruction: Option<String>,
    /// Written arrive time instruction.
    ///
    /// Typically used with a transit maneuver, such as "Arrive: 8:10 AM at 34 St - Herald Sq".
    pub arrive_instruction: Option<String>,
    /// Text suitable for use as a verbal arrive time instruction.
    ///
    /// Typically used with a transit maneuver, such as "Arrive at 8:10 AM at 34 St - Herald Sq".
    pub verbal_arrive_instruction: Option<String>,
    /// Contains the attributes that describe a specific transit route.
    ///
    /// See [`TransitInfo`] for details.
    pub transit_info: Option<TransitInfo>,
    /// Contains the attributes that describe a specific transit stop.
    ///
    /// `true` if [`Self::verbal_pre_transition_instruction`] has been appended with
    /// the verbal instruction of the next maneuver.
    pub verbal_multi_cue: Option<bool>,

    /// Travel mode
    pub travel_mode: TravelMode,

    /// Travel type
    pub travel_type: TravelType,

    /// Describes bike share maneuver.
    ///
    /// Used when travel_mode is [`TravelMode::Bicycle`].
    ///
    /// Default: [`BssManeuverType::NoneAction`]
    pub bss_maneuver_type: Option<BssManeuverType>,
}

#[derive(Deserialize, Debug, Clone)]
pub struct TransitInfo {
    /// Global transit route identifier.
    pub onestop_id: String,
    /// Short name describing the transit route
    ///
    /// Example: "N"
    pub short_name: String,
    /// Long name describing the transit route
    ///
    /// Example: "Broadway Express"
    pub long_name: String,
    /// The sign on a public transport vehicle that identifies the route destination to passengers.
    ///
    /// Example: "ASTORIA - DITMARS BLVD"
    pub headsign: String,
    /// The numeric color value associated with a transit route.
    ///
    /// The value for yellow would be "16567306".
    pub color: i32,
    /// The numeric text color value associated with a transit route.
    ///
    /// The value for black would be "0".
    pub text_color: String,
    /// The description of the transit route
    ///
    /// Example: "Trains operate from Ditmars Boulevard, Queens, to Stillwell Avenue, Brooklyn, at all times
    /// N trains in Manhattan operate along Broadway and across the Manhattan Bridge to and from Brooklyn.
    /// Trains in Brooklyn operate along 4th Avenue, then through Borough Park to Gravesend.
    /// Trains typically operate local in Queens, and either express or local in Manhattan and Brooklyn,
    /// depending on the time. Late night trains operate via Whitehall Street, Manhattan.
    /// Late night service is local"
    pub description: String,
    /// Global operator/agency identifier.
    pub operator_onestop_id: String,
    /// Operator/agency name
    ///
    /// Short name is used over long name.
    ///
    /// Example: "BART", "King County Marine Division", and so on.
    pub operator_name: String,
    /// Operator/agency URL
    ///
    /// Example: `http://web.mta.info/`.
    pub operator_url: String,
    /// A list of the stops/stations associated with a specific transit route.
    ///
    /// See [`TransitStop`] for details.
    pub transit_stops: Vec<TransitStop>,
}

#[derive(serde_repr::Deserialize_repr, Debug, Clone, Copy, PartialEq, Eq)]
#[repr(u8)]
pub enum TransitStopType {
    /// Simple stop.
    Stop = 0,
    /// Station.
    Station,
}

#[derive(Deserialize, Debug, Clone)]
pub struct TransitStop {
    #[serde(rename = "type")]
    pub type_: TransitStopType,
    /// Name of the stop or station
    ///
    /// Example: "14 St - Union Sq"
    pub name: String,
    /// Arrival date and time
    pub arrival_date_time: chrono::NaiveDateTime,
    /// Departure date and time
    pub departure_date_time: chrono::NaiveDateTime,
    /// `true` if this stop is a marked as a parent stop.
    pub is_parent_stop: bool,
    /// `true` if the times are based on an assumed schedule because the actual schedule is not
    /// known.
    pub assumed_schedule: bool,
    /// Latitude of the transit stop in degrees.
    pub lat: f64,
    /// Longitude of the transit stop in degrees.
    pub lon: f64,
}

#[derive(Serialize, Default, Debug, Clone, Copy, PartialEq, Eq)]
pub enum DirectionsType {
    /// indicating no maneuvers or instructions should be returned.
    #[serde(rename = "none")]
    None,

    /// indicating that only maneuvers be returned.
    #[serde(rename = "maneuvers")]
    Maneuvers,

    /// indicating that maneuvers with instructions should be returned (this is the default if not
    /// specified).
    #[default]
    #[serde(rename = "instructions")]
    Instructions,
}

#[serde_with::skip_serializing_none]
#[derive(Serialize, Default, Debug)]
pub struct Manifest {
    #[serde(flatten)]
    costing: Option<costing::Costing>,
    locations: Vec<Location>,
    units: Option<super::Units>,
    id: Option<String>,
    language: Option<String>,
    directions_type: Option<DirectionsType>,
    alternates: Option<i32>,
    exclude_locations: Option<Vec<Location>>,
    exclude_polygons: Option<Vec<Vec<super::Coordinate>>>,
    linear_references: Option<bool>,
    prioritize_bidirectional: Option<bool>,
    roundabout_exits: Option<bool>,
}

impl Manifest {
    #[must_use]
    pub fn builder() -> Self {
        Self::default()
    }
    /// Configures the costing model
    ///
    /// Valhalla's routing service uses dynamic, run-time costing to generate the route path.
    /// Can be configured with different settings depending on the costing model used.
    ///
    /// Default: [`costing::Costing::Auto`]
    pub fn costing(mut self, costing: costing::Costing) -> Self {
        self.costing = Some(costing);
        self
    }

    /// Specify locations to visit as an ordered list
    ///
    /// Minimum number of locations: 2
    ///
    /// A location must include a latitude and longitude in decimal degrees.
    /// The coordinates can come from many input sources, such as a GPS location, a point or a
    /// click on a map, a geocoding service, and so on.
    ///
    /// **Note:** Valhalla cannot search for names or addresses or perform geocoding or reverse geocoding.
    /// External search services, such as [Mapbox Geocoding](https://www.mapbox.com/api-documentation/#geocoding),
    /// can be used to find places and geocode addresses, which must be converted to coordinates for input.
    ///
    /// To build a route, you need to specify two [`LocationType::Break`] locations.
    /// In addition, you can include [`LocationType::Through`], [`LocationType::Via`] or
    /// [`LocationType::BreakThrough`] locations to influence the route path.
    /// See [`LocationType`] for further information.
    pub fn locations(mut self, locations: impl IntoIterator<Item = Location>) -> Self {
        self.locations = locations.into_iter().collect();
        debug_assert!(self.locations.len() >= 2);
        self
    }

    /// Sets the distance units for output.
    ///
    /// Possible unit types are
    /// - miles via [`super::Units::Imperial`] and
    /// - kilometers via [`super::Units::Metric`].
    ///
    /// Default: [`super::Units::Metric`]
    pub fn units(mut self, units: super::Units) -> Self {
        self.units = Some(units);
        self
    }

    /// Name of the route request
    ///
    /// If id is specified, the naming will be sent through to the response.
    pub fn id(mut self, id: impl ToString) -> Self {
        self.id = Some(id.to_string());
        self
    }

    /// The language of the narration instructions based on the
    /// [IETF BCP 47](https://en.wikipedia.org/wiki/IETF_language_tag) language tag string.
    ///
    /// If unsupported, the language `en-US` (United States-based English) is used
    /// Currently supported language list can be found here:
    /// <https://valhalla.github.io/valhalla/api/turn-by-turn/api-reference/#supported-language-tags>
    ///
    /// Default: `en-US` (United States-based English)
    pub fn language(mut self, language: impl ToString) -> Self {
        self.language = Some(language.to_string());
        self
    }
    /// Sets the directions type
    ///
    /// [`DirectionsType`] is an enum with 3 values:
    /// - [`DirectionsType::None`] indicates no maneuvers or instructions should be returned.
    /// - [`DirectionsType::Maneuvers`] indicates that only maneuvers be returned.
    /// - [`DirectionsType::Instructions`] indicates that maneuvers with instructions should be returned
    ///
    /// Default: [`DirectionsType::Instructions`]
    pub fn directions_type(mut self, directions_type: DirectionsType) -> Self {
        self.directions_type = Some(directions_type);
        self
    }

    /// How many alternate routes should be provided
    ///
    /// There may be no alternates or fewer alternates than the user specifies.
    ///
    /// Alternates are not yet supported on
    /// - multipoint routes (i.e. routes with more than 2 locations) and
    /// - time dependent routes
    pub fn alternates(mut self, alternates: i32) -> Self {
        self.alternates = Some(alternates);
        self
    }

    /// A set of [`Location`]s to exclude or avoid within a route
    ///
    /// They are mapped to the closest road or roads and these roads are excluded
    /// from the route path computation.
    pub fn exclude_locations(
        mut self,
        exclude_locations: impl IntoIterator<Item = Location>,
    ) -> Self {
        self.exclude_locations = Some(exclude_locations.into_iter().collect());
        self
    }

    /// Sets at least one exterior rings of excluded polygons.
    ///
    /// **Note:** Contrary to [`Self::exclude_polygon`], this OVERRIDES previously set excluded polygons.
    ///
    /// Roads intersecting these rings will be avoided during path finding.
    /// If you only need to avoid a few specific roads, it's much more efficient to use
    /// [`Self::exclude_locations`].
    /// Valhalla will close open rings (i.e. copy the first coordinate to the last position).
    ///
    /// # Example:
    /// ```rust,no_run
    /// use valhalla_client::Valhalla;
    /// use valhalla_client::route::{Location, Manifest};
    /// use valhalla_client::costing::{Costing};
    ///
    /// let polygon_around_midrecht_between_amsterdam_and_utrecht = vec![(4.9904022, 52.2528761), (4.8431168, 52.2392163), (4.8468933, 52.1799052), (4.9845657, 52.2102016), (4.9904022, 52.2528761)];
    /// let polygon_around_leiden = vec![(4.5891266, 52.1979985),(4.4105987, 52.2560249),(4.3034820, 52.1592721),(4.5005493, 52.0935286),(4.5726471, 52.1373684),(4.5898132, 52.1984193),(4.5891266, 52.1979985)];
    /// let amsterdam = Location::new(4.9041, 52.3676);
    /// let utrecht = Location::new(5.1214, 52.0907);
    ///
    /// let manifest = Manifest::builder()
    ///   .locations([amsterdam, utrecht])
    ///   .exclude_polygons([polygon_around_leiden, polygon_around_midrecht_between_amsterdam_and_utrecht])
    ///   .costing(Costing::Bicycle(Default::default()));
    ///
    /// let response = Valhalla::default()
    ///   .route(manifest)
    ///   .unwrap();
    /// # assert!(!response.legs.is_empty());
    /// ```
    pub fn exclude_polygons(
        mut self,
        exclude_polygons: impl IntoIterator<Item = impl IntoIterator<Item = super::Coordinate>>,
    ) -> Self {
        let new_excluded_polygons = exclude_polygons
            .into_iter()
            .map(|e| e.into_iter().collect())
            .collect();
        self.exclude_polygons = Some(new_excluded_polygons);
        self
    }
    /// Add one exterior rings as an excluded polygon.
    ///
    /// **Note:** Contrary to [`Self::exclude_polygons`], this APPENDS to the previously set excluded polygons.
    ///
    /// Roads intersecting these rings will be avoided during path finding.
    /// If you only need to avoid a few specific roads, it's much more efficient to use
    /// exclude_locations.
    /// Valhalla will close open rings (i.e. copy the first coordinate to the last position).
    ///
    /// # Example:
    /// ```rust,no_run
    /// use valhalla_client::Valhalla;
    /// use valhalla_client::route::{Location, Manifest};
    /// use valhalla_client::costing::{Costing};
    ///
    /// let polygon_around_leiden = vec![(4.5891266, 52.1979985),(4.4105987, 52.2560249),(4.3034820, 52.1592721),(4.5005493, 52.0935286),(4.5726471, 52.1373684),(4.5898132, 52.1984193),(4.5891266, 52.1979985)];
    /// let amsterdam = Location::new(4.9041, 52.3676);
    /// let utrecht = Location::new(5.1214, 52.0907);
    ///
    /// let manifest = Manifest::builder()
    ///   .locations([amsterdam, utrecht])
    ///   .exclude_polygon(polygon_around_leiden)
    ///   .costing(Costing::Bicycle(Default::default()));
    ///
    /// let response = Valhalla::default()
    ///   .route(manifest)
    ///   .unwrap();
    /// # assert!(!response.legs.is_empty());
    /// ```
    pub fn exclude_polygon(
        mut self,
        exclude_polygon: impl IntoIterator<Item = super::Coordinate>,
    ) -> Self {
        let new_excluded_polygon = exclude_polygon.into_iter().collect();
        if let Some(ref mut polygons) = self.exclude_polygons {
            polygons.push(new_excluded_polygon);
        } else {
            self.exclude_polygons = Some(vec![new_excluded_polygon]);
        }
        self
    }

    /// When present and true, the successful route response will include a key `linear_references`.
    ///
    /// Its value is an array of base64-encoded [OpenLR location references](https://en.wikipedia.org/wiki/OpenLR),
    /// one for each graph edge of the road network matched by the input trace.
    #[doc(hidden)] // TODO: need to implement the linear_references field
    pub fn include_linear_references(mut self) -> Self {
        self.linear_references = Some(true);
        self
    }

    /// Prioritize bidirectional A* when `date_time.type = depart_at/current`.
    ///
    /// Currently, it does not update the time (and speeds) when searching for the route path, but
    /// the ETA on that route is recalculated based on the time-dependent speeds
    ///
    /// Default: time_dependent_forward A* is used in these cases, but bidirectional A* is much faster
    pub fn prioritize_bidirectional(mut self) -> Self {
        self.prioritize_bidirectional = Some(true);
        self
    }

    /// Don't include instructions at roundabouts to the output
    ///
    /// Default: `true`
    pub fn roundabout_exits(mut self) -> Self {
        self.roundabout_exits = Some(false);
        self
    }
}

#[derive(Serialize, Deserialize, Default, Clone, Copy, Debug, PartialEq, Eq)]
pub enum LocationType {
    #[default]
    #[serde(rename = "break")]
    Break,

    #[serde(rename = "through")]
    Through,

    #[serde(rename = "via")]
    Via,

    #[serde(rename = "break_through")]
    BreakThrough,
}

#[derive(Serialize, Deserialize, Default, Clone, Copy, Debug, PartialEq, Eq)]
pub enum Side {
    #[serde(rename = "same")]
    Same,

    #[serde(rename = "opposite")]
    Opposite,

    #[default]
    #[serde(rename = "either")]
    Either,
}

#[cfg(feature = "gpx")]
impl From<&Location> for gpx::Waypoint {
    fn from(location: &Location) -> Self {
        let point =
            geo_types::Point::new(f64::from(location.longitude), f64::from(location.latitude));
        let mut p = Self::new(point);
        p.name.clone_from(&location.name);
        p
    }
}
impl From<super::Coordinate> for Location {
    fn from((latitude, longitude): super::Coordinate) -> Self {
        Self {
            latitude,
            longitude,
            ..Default::default()
        }
    }
}

impl Location {
    /// Create a Location from latitude/longitude of the location in degrees.
    ///
    /// This is assumed to be both routing location and display location is equal.
    /// See [`Self::display_coordinates`] to change the display location
    pub fn new(longitude: f32, latitude: f32) -> Self {
        Self {
            latitude,
            longitude,
            ..Default::default()
        }
    }
    /// Display Coordinate location in degrees.
    ///
    /// Will be used to determine the side of street.
    /// Must be valid to achieve the desired effect.
    pub fn display_coordinates(mut self, display_lat: f32, display_lon: f32) -> Self {
        self.display_lat = Some(display_lat);
        self.display_lon = Some(display_lon);
        self
    }

    /// Sets the Street name.
    ///
    /// May be used to assist finding the correct routing location at the specified coordinate.
    /// **This is not currently implemented.**
    pub fn street_name(mut self, street: impl ToString) -> Self {
        self.street = Some(street.to_string());
        self
    }

    /// Sets the OpenStreetMap identification number for a polyline way.
    ///
    /// The way ID may be used to assist finding the correct routing location at the specified coordinate.
    /// **This is not currently implemented.**
    pub fn way_id(mut self, way_id: i64) -> Self {
        self.way_id = Some(way_id);
        self
    }

    /// Sets the Minimum number of nodes (intersections) reachable for a given edge (road between
    /// intersections) to consider that edge as belonging to a connected region.
    ///
    /// When correlating this location to the route network, try to find candidates who are reachable
    /// from this many or more nodes (intersections). If a given candidate edge reaches less than
    /// this number of nodes it is considered to be a disconnected island, and we will search for more
    /// candidates until we find at least one that isn't considered a disconnected island.
    /// If this value is larger than the configured service limit it will be clamped to that limit.
    ///
    /// Default: `50` reachable nodes.
    pub fn minimum_reachability(mut self, minimum_reachability: i32) -> Self {
        self.minimum_reachability = Some(minimum_reachability);
        self
    }

    /// The number of meters about this input location within which edges (roads between
    /// intersections) will be considered as candidates for said location.
    ///
    /// When correlating this location to the route network, try to only return results within
    /// this distance (meters) from this location. If there are no candidates within this distance
    /// it will return the closest candidate within reason.
    /// If this value is larger than the configured service limit it will be clamped to that limit.
    ///
    /// Default: `0` meters
    pub fn radius(mut self, radius: i32) -> Self {
        self.radius = Some(radius);
        self
    }

    /// Whether or not to rank the edge candidates for this location.
    ///
    /// The ranking is used as a penalty within the routing algorithm so that some edges will be
    /// penalized more heavily than others:
    /// - If `true`, candidates will be ranked according to their distance from the input and
    ///   various other attributes.
    /// - If `false` the candidates will all be treated as equal which should lead to routes that
    ///   are just the most optimal path with emphasis about which edges were selected.
    pub fn rank_candidates(mut self, rank_candidates: bool) -> Self {
        self.rank_candidates = Some(rank_candidates);
        self
    }
    /// Which side of the road the location should be visited from.
    ///
    /// Whether the location should be visited from the [`Side::Same`], [`Side::Opposite`] or [`Side::Either`] side of
    /// the road with respect to the side of the road the given locale drives on:
    /// - In Germany (driving on the right side of the road), passing a value of same will only allow
    ///   you to leave from or arrive at a location such that the location will be on your right.
    /// - In Australia (driving on the left side of the road), passing a value of same will force the location to be on
    ///   your left.
    ///
    /// A value of opposite will enforce arriving/departing from a location on the opposite side
    /// of the road from that which you would be driving on while a value of either will make
    /// no attempt limit the side of street that is available for the route.
    ///
    /// **Note:** If the location is not offset from the road centerline or is closest to an intersection
    /// this option has no effect.
    pub fn preferred_side(mut self, preferred_side: Side) -> Self {
        self.preferred_side = Some(preferred_side);
        self
    }
    /// Sets the type of the location
    ///
    /// Either [`LocationType::Break`], [`LocationType::Through`], [`LocationType::Via`] or [`LocationType::BreakThrough`].
    /// The types of the first and last locations are ignored and are treated as [`LocationType::Break`].
    /// Each type controls two characteristics:
    /// - whether or not to allow an u-turn at the location and
    /// - whether or not to generate guidance/legs at the location.
    ///
    /// Here is their behaviour:
    /// - A [`LocationType::Break`] is a location at which we allows u-turns and generate legs and
    ///   arrival/departure maneuvers.
    /// - A [`LocationType::Through`] location is a location at which we neither allow u-turns
    ///   nor generate legs or arrival/departure maneuvers.
    /// - A [`LocationType::Via`] location is a location at which we allow u-turns,
    ///   but do not generate legs or arrival/departure maneuvers.
    /// - A [`LocationType::BreakThrough`] location is a location at which we do not allow u-turns,
    ///   but do generate legs and arrival/departure maneuvers.
    ///
    /// Default: [`LocationType::Break`]
    pub fn r#type(mut self, r#type: LocationType) -> Self {
        self.r#type = Some(r#type);
        self
    }

    /// Preferred direction of travel for the start from the location.
    ///
    /// This can be useful for mobile routing where a vehicle is traveling in a specific direction
    /// along a road, and the route should start in that direction.
    /// The heading is indicated in degrees from north in a clockwise direction:
    /// - where north is `0°`,
    /// - east is `90°`,
    /// - south is `180°`, and
    /// - west is `270°`.
    pub fn heading(mut self, heading: u32) -> Self {
        self.heading = Some(heading);
        self
    }
    /// How close in degrees a given street's heading angle must be in order for it to be considered
    /// as in the same direction of the heading parameter.
    ///
    /// The heading angle can be set via [`Self::heading`]
    ///
    /// Default: `60` degrees
    pub fn heading_tolerance(mut self, heading_tolerance: u32) -> Self {
        self.heading_tolerance = Some(heading_tolerance);
        self
    }
    /// Location or business name.
    ///
    /// May be used in the route narration directions.
    /// Example: `"You have arrived at <business name>"`
    pub fn name(mut self, name: impl ToString) -> Self {
        self.name = Some(name.to_string());
        self
    }
    /// Cutoff at which we will assume the input is too far away from civilisation to be worth
    /// correlating to the nearest graph elements.
    ///
    /// Default: `35 km`
    pub fn search_cutoff(mut self, search_cutoff: f32) -> Self {
        self.search_cutoff = Some(search_cutoff);
        self
    }
    /// During edge correlation this is the tolerance used to determine whether or not to snap to
    /// the intersection rather than along the street, if the snap location is within this distance
    /// from the intersection is used instead.
    ///
    /// Default: `5 meters`
    pub fn node_snap_tolerance(mut self, node_snap_tolerance: f32) -> Self {
        self.node_snap_tolerance = Some(node_snap_tolerance);
        self
    }
    /// Sets the tolerance for street side changes.
    ///
    /// The value means:
    /// - If your input coordinate is less than this tolerance away from the edge centerline then we
    ///   set your side of street to none.
    /// - Otherwise your side of street will be left or right depending on direction of travel.
    ///
    /// Default: `5 meters`
    pub fn street_side_tolerance(mut self, street_side_tolerance: f32) -> Self {
        self.street_side_tolerance = Some(street_side_tolerance);
        self
    }
    /// The max distance in meters that the input coordinates or display ll can be from the edge
    /// centerline for them to be used for determining the side of street.
    ///
    /// Beyond this distance the side of street is set to none.
    ///
    /// Default: `1000 meters`
    pub fn street_side_max_distance(mut self, street_side_max_distance: f32) -> Self {
        self.street_side_max_distance = Some(street_side_max_distance);
        self
    }

    /// Allows configuring the preferred side selection.
    ///
    /// Disables the preferred side (set via [`Self::preferred_side`]) when set to [`Side::Same`]
    /// or [`Side::Opposite`], if the edge has a road class less than that provided by this value.
    ///
    /// The road class must be one of the following strings:
    /// - `motorway`,
    /// - `trunk`,
    /// - `primary`,
    /// - `secondary`,
    /// - `tertiary`,
    /// - `unclassified`,
    /// - `residential` or
    /// - `service_other`.
    ///
    /// Default: `service_other` so that the preferred side will not be disabled for any edges
    pub fn street_side_cutoff(mut self, street_side_cutoff: f32) -> Self {
        self.street_side_cutoff = Some(street_side_cutoff);
        self
    }
}

#[serde_with::skip_serializing_none]
#[derive(Serialize, Deserialize, Default, Clone, Debug)]
pub struct Location {
    #[serde(rename = "lat")]
    latitude: f32,
    #[serde(rename = "lon")]
    longitude: f32,
    display_lat: Option<f32>,
    display_lon: Option<f32>,
    street: Option<String>,
    way_id: Option<i64>,
    minimum_reachability: Option<i32>,
    radius: Option<i32>,
    rank_candidates: Option<bool>,
    preferred_side: Option<Side>,
    #[serde(rename = "type")]
    r#type: Option<LocationType>,
    heading: Option<u32>,
    heading_tolerance: Option<u32>,
    name: Option<String>,
    search_cutoff: Option<f32>,
    node_snap_tolerance: Option<f32>,
    street_side_tolerance: Option<f32>,
    street_side_max_distance: Option<f32>,
    street_side_cutoff: Option<f32>,
}

#[cfg(test)]
mod test {
    use super::*;
    #[test]
    fn serialisation() {
        assert_eq!(
            serde_json::to_value(Manifest::default()).unwrap(),
            serde_json::json!({"locations": []})
        );
    }
}<|MERGE_RESOLUTION|>--- conflicted
+++ resolved
@@ -99,8 +99,7 @@
     Transit,
 }
 
-<<<<<<< HEAD
-#[derive(Deserialize, Debug, Clone, Copy)]
+#[derive(Deserialize, Debug, Clone, Copy, PartialEq, Eq)]
 #[serde(untagged)]
 pub enum TravelType {
     Drive(DriveTravelType),
@@ -109,7 +108,7 @@
     Transit(TransitTravelType),
 }
 
-#[derive(Deserialize, Debug, Clone, Copy)]
+#[derive(Deserialize, Debug, Clone, Copy, PartialEq, Eq)]
 pub enum DriveTravelType {
     #[serde(rename = "car")]
     Car,
@@ -119,24 +118,6 @@
     Truck,
     #[serde(rename = "motor_scooter")]
     MotorScooter,
-=======
-#[derive(Deserialize, Debug, Clone, Copy, PartialEq, Eq)]
-pub enum CarTravelType {
-    #[serde(rename = "car")]
-    Car,
-}
-
-#[derive(Deserialize, Debug, Clone, Copy)]
-pub enum PedestrianTravelType {
-    #[serde(rename = "foot")]
-    Foot,
-}
-
-#[derive(Deserialize, Debug, Clone, Copy, PartialEq, Eq)]
-pub enum BicycleTravelType {
-    #[serde(rename = "road")]
-    Road,
->>>>>>> 37d9671e
 }
 
 #[derive(Deserialize, Debug, Clone, Copy, PartialEq, Eq)]
@@ -192,7 +173,7 @@
     }
 }
 
-#[derive(serde_repr::Deserialize_repr, Debug, Clone, Copy, PartialEq, Eq)]
+#[derive(Deserialize, Debug, Clone, Copy, PartialEq, Eq)]
 #[repr(i8)]
 pub enum ManeuverType {
     None = 0,
